--- conflicted
+++ resolved
@@ -183,11 +183,8 @@
     ghost->epsilon_b_ = epsilon_b_;
 
     ghost->gradient_ = gradient_;
-<<<<<<< HEAD
     ghost->hessian_ = hessian_;
 
-=======
->>>>>>> 8e2fbd7c
     ghost->tpdm_gradient_contribution_ = tpdm_gradient_contribution_;
     ghost->same_a_b_dens_ = same_a_b_dens_;
     ghost->same_a_b_orbs_ = same_a_b_orbs_;
@@ -784,7 +781,6 @@
     gradient_ = grad;
 }
 
-<<<<<<< HEAD
 SharedMatrix Wavefunction::hessian() const
 {
     return hessian_;
@@ -800,8 +796,6 @@
     return TPDM_;
 }
 
-=======
->>>>>>> 8e2fbd7c
 boost::shared_ptr<Vector> Wavefunction::frequencies() const
 {
     return frequencies_;
