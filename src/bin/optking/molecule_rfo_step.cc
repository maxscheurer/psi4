/*
 *@BEGIN LICENSE
 *
 * PSI4: an ab initio quantum chemistry software package
 *
 * This program is free software; you can redistribute it and/or modify
 * it under the terms of the GNU General Public License as published by
 * the Free Software Foundation; either version 2 of the License, or
 * (at your option) any later version.
 *
 * This program is distributed in the hope that it will be useful,
 * but WITHOUT ANY WARRANTY; without even the implied warranty of
 * MERCHANTABILITY or FITNESS FOR A PARTICULAR PURPOSE.  See the
 * GNU General Public License for more details.
 *
 * You should have received a copy of the GNU General Public License along
 * with this program; if not, write to the Free Software Foundation, Inc.,
 * 51 Franklin Street, Fifth Floor, Boston, MA 02110-1301 USA.
 *
 *@END LICENSE
 */

/*! \file molecule.cc
    \ingroup optking
    \brief molecule class (really, molecular system class)
*/

#include "molecule.h"

#include <iostream>
#include <sstream>

#include "linear_algebra.h"
#include "atom_data.h"
#include "physconst.h"

#include "print.h"
#define EXTERN
#include "globals.h"

#if defined(OPTKING_PACKAGE_PSI)
 #include <cmath>
#elif defined (OPTKING_PACKAGE_QCHEM)
 #include "qcmath.h"
#endif

namespace opt {

// compute change in energy according to RFO approximation
inline double DE_rfo_energy(double rfo_t, double rfo_g, double rfo_h) {
  return (rfo_t * rfo_g + 0.5 * rfo_t * rfo_t * rfo_h)/(1 + rfo_t*rfo_t);
}

// Take Rational Function Optimization step
void MOLECULE::rfo_step(void) {
  int i, j;
  int dim = Ncoord();
  int natom = g_natom();
  double tval, tval2;
  double *fq = p_Opt_data->g_forces_pointer();
  double **H = p_Opt_data->g_H_pointer();
  double *dq = p_Opt_data->g_dq_pointer();
  const int max_projected_rfo_iter = 25;

  oprintf_out("\tTaking RFO optimization step.\n");

  // Determine the eigenvectors/eigenvalues of H.  Used in RS-RFO
  double **Hevects = matrix_return_copy(H,dim,dim); 
  double *h = init_array(dim);
  opt_symm_matrix_eig(Hevects, dim, h);

  // Build the original, unscaled RFO matrix.
  // For restricted-step RFO, the matrix is not symmetric, so we must copy the whole matrix.
  double **RFO = init_matrix(dim+1,dim+1);
  for (i=0; i<dim; ++i)
    for (j=0; j<dim; ++j)
      RFO[i][j] = H[i][j];

  for (i=0; i<dim; ++i)
    RFO[i][dim]= RFO[dim][i] = -fq[i]; 

<<<<<<< HEAD
  if (Opt_params.print_lvl >= 4) {
    oprintf_out("Original, unscaled RFO mat\n");
    oprint_matrix_out(RFO, dim+1, dim+1);
=======
  // Do intermediate normalization.  
  // RFO paper says to scale eigenvector to make the last element equal to 1.
  // During the course of an optimization some evects may appear that are bogus leads
  // - the root following can avoid them. 

  for (i=0; i<dim+1; ++i) {
    tval = rfo_mat[i][dim];
    if (fabs(tval) > Opt_params.rfo_normalization_min) {
      for (j=0;j<dim+1;++j)
      {
        rfo_mat[i][j] /= rfo_mat[i][dim];
      }
    }
  }
  if (Opt_params.print_lvl >= 3) {
    fprintf(outfile,"RFO eigenvectors (rows)\n");
    print_matrix(outfile, rfo_mat, dim+1, dim+1);
>>>>>>> fa278d54
  }

  int rfo_root, f;     // root to follow
  double rfo_eval;
  double rfo_g;         // gradient in step direction
  double rfo_h;         // hessian in step direction
  double DE_projected; // projected energy change by quadratic approximation
  bool symm_rfo_step = false;
  double * rfo_old_evect = p_Opt_data->g_rfo_eigenvector_pointer();
  double lambda, sum;
  double analyticDerivative;  // d(norm step squared) / d(alpha)
  double trust = Opt_params.intrafragment_step_limit;
  double dqtdq = 10;     // square of norm of step
  double alpha = 1;      // scaling factor for RS-RFO, scaling matrix is sI

  double **SRFO = init_matrix(dim+1,dim+1);
  double *SRFOevals = init_array(dim+1);
  double *rfo_u = init_array(dim); // unit vector in step direction
  bool converged = false;

  bool rfo_follow_root = Opt_params.rfo_follow_root;
  double *last_iter_evect = init_array(dim);
  if (p_Opt_data->g_iteration() > 1 && rfo_follow_root)
    array_copy(rfo_old_evect, last_iter_evect, dim); // start with vector from previous iter

  //Iterative sequence to find alpha; we'll give it max_projected_rfo_iter tries
  int iter = -1;
  while (!converged && iter<max_projected_rfo_iter) {

    ++iter;

    // If we get to iteration 14, and we haven't not yet converged, than
    // bail out on the restricted-step algorithm.  Set alpha=1 and apply the crude
    // intrafragment_step_limit below.

    if (iter == max_projected_rfo_iter) {
      oprintf_out("\tFailed to converge alpha.  Doing simple step scaling instead.\n");

      alpha = 1;
    }
    else if (Opt_params.simple_step_scaling) // If simple_step_scaling is on, not an iterative method.
      iter = max_projected_rfo_iter;

    // Scale the RFO matrix.
    for (i=0; i<=dim; i++) {
      for (j=0; j<dim; j++)
        SRFO[j][i] = RFO[j][i] / alpha;
      SRFO[dim][i] = RFO[dim][i];
    }
    if (Opt_params.print_lvl >= 4) {
      oprintf_out("\nScaled RFO matrix.\n");
      oprint_matrix_out( SRFO, dim+1, dim+1);
      
    }

    //Find the eigenvectors and eigenvalues of RFO matrix.
    opt_asymm_matrix_eig(SRFO, dim+1, SRFOevals);
    if (Opt_params.print_lvl >= 4) {
      oprintf_out("Eigenvectors of scaled RFO matrix.\n");
      oprint_matrix_out(SRFO, dim+1,dim+1);
    }
    if (Opt_params.print_lvl >= 2) {
      oprintf_out("Eigenvalues of scaled RFO matrix.\n");
      int cnt2=0;
      for (i=0; i<dim+1; ++i) {
        oprintf_out("%10.6lf", SRFOevals[i]);
        if (++cnt2 == 6) { oprintf_out("\n"); cnt2 = 0; }
      }
      oprintf_out("\n");

      oprintf_out("First eigenvector (unnormalized) of scaled RFO matrix.\n");
      oprint_array_out(SRFO[0], dim+1);
    }

    // Do intermediate normalization.  
    // RFO paper says to scale eigenvector to make the last element equal to 1.
    // During the course of an optimization some evects may appear that are bogus leads
    // - the root following can avoid them. 
    for (i=0; i<dim+1; ++i) {
      tval = abs( array_abs_max(SRFO[i], dim)/ SRFO[i][dim] ); // how big is dividing going to make it?
      if (fabs(tval) < Opt_params.rfo_normalization_max) { // same check occurs below for acceptability
        for (j=0;j<dim+1;++j)
          SRFO[i][j] /= SRFO[i][dim];
      }
    }
    if (Opt_params.print_lvl >= 4) {
      oprintf_out("All scaled RFO eigenvectors (rows).\n");
      oprint_matrix_out(SRFO, dim+1, dim+1);
    }

    // Choose which RFO eigenvector to use.
    if ((!rfo_follow_root) || (p_Opt_data->g_iteration() == 1)) {

      rfo_root = Opt_params.rfo_root;
      if (iter == 0)
        oprintf_out("\tGoing to follow RFO solution %d.\n", rfo_root+1);

      while (!symm_rfo_step) {
        symm_rfo_step = coord_combo_is_symmetric(SRFO[rfo_root], dim);

        if (!symm_rfo_step) {
          if (iter == 0)
            oprintf_out("\tRejecting RFO root %d because it breaks the molecular point group.\n", rfo_root+1);
          ++rfo_root;
        }
        else {
          tval = abs( array_abs_max(SRFO[rfo_root], dim)/ SRFO[rfo_root][dim] );
          if (fabs(tval) > Opt_params.rfo_normalization_max) { // matching test in code below
            if (iter == 0)
              oprintf_out("\tRejecting RFO root %d because normalization gives large value.\n", rfo_root+1);
            symm_rfo_step = false;
            ++rfo_root;
          }
        }
        if (rfo_root == dim+1) {
          rfo_root = Opt_params.rfo_root; // no good one found, use the default
          break;
        }
      }
      rfo_follow_root = true;
      array_copy(SRFO[rfo_root], last_iter_evect, dim);
    }
    else { // do root following
      tval = 0;
      for (i=0; i<dim; ++i) { // dot only within H block
        tval2 = array_dot(SRFO[i], last_iter_evect, dim);
        if (tval2 > tval) {
          tval = tval2;
          rfo_root = i;
        }
      }
      array_copy(SRFO[rfo_root], last_iter_evect, dim);
    }
    if (iter == 0)
      oprintf_out("\tUsing RFO vector %d.\n", rfo_root+1);

    // Print only the lowest eigenvalues/eigenvectors
    if (Opt_params.print_lvl >= 2) {
      oprintf_out("\trfo_root is %d\n", rfo_root+1);
      for (i=0; i<dim+1; ++i) {
        if ((SRFOevals[i] < -0.000001) || (i <rfo_root)) {
          oprintf_out("\nScaled RFO eigenvalue %d: %15.10lf (or 2*%-15.10lf)\n", i+1, SRFOevals[i], SRFOevals[i]/2);
          oprintf_out("eigenvector:\n");
          oprint_matrix_out(&(SRFO[i]), 1, dim+1);
          oprintf_out("\n");
        }
      }
    }

    for (j=0; j<dim; ++j)
      dq[j] = SRFO[rfo_root][j]; // leave out last column

    // Project out redundancies in steps.
    // RAK added this projection in 2014, but doesn't seem to be necessary. f,H are already projected.
    project_dq(dq);

    // Zero steps for frozen fragment.  If user has specified.
    for (f=0; f<fragments.size(); ++f) {
      if (fragments[f]->is_frozen() || Opt_params.freeze_intrafragment) {
        oprintf_out("\tZero'ing out displacements for frozen fragment %d\n", f+1);
        for (i=0; i<fragments[f]->Ncoord(); ++i)
          dq[ g_coord_offset(f) + i ] = 0.0;
      }
    }

    // Perhaps not necessary:
    // check_intrafragment_zero_angles(dq);
	
    // get norm |dq| and unit vector in the step direction
    dqtdq = array_dot(dq, dq, dim);

    if (fabs(alpha) > Opt_params.rsrfo_alpha_max) { // don't call it converged if alpha explodes, and give up
      converged = false;
      iter = max_projected_rfo_iter - 1;
    }
    else if (sqrt(dqtdq) < (trust+1e-5))
      converged = true;

    if (iter == 0 && !converged) {

      oprintf_out("\n\tDetermining step-restricting scale parameter for RS-RFO.\n");
      oprintf_out("\tMaximum step size allowed %10.5lf\n\n", trust);
      oprintf_out("\t Iter      |step|        alpha        rfo_root  \n");
      oprintf_out("\t------------------------------------------------\n");
      oprintf_out("\t%5d%12.5lf%14.5lf%12d\n", iter, sqrt(dqtdq), alpha, rfo_root+1);
    }
    else if ( (iter > 0) && !Opt_params.simple_step_scaling)
      oprintf_out("\t%5d%12.5lf%14.5lf%12d\n", iter, sqrt(dqtdq), alpha, rfo_root+1);


    // Find the analytical derivative.
    lambda = -1 * array_dot(fq, dq, dim);
    if (Opt_params.print_lvl >= 2) {
      oprintf_out("dq:\n"); oprint_array_out(dq, dim);
      oprintf_out("fq:\n"); oprint_array_out(fq,dim);
      oprintf_out("\tlambda calculated by (dq^t).(-f)     = %20.10lf\n", lambda);
    }

    // Calculate derivative of step size wrt alpha.
    // Equation 20, Besalu and Bofill, Theor. Chem. Acc., 1999, 100:265-274
    sum = 0;
    for (i=0; i<dim; i++)
      sum += ( pow(array_dot( Hevects[i], fq, dim),2) ) / ( pow(( h[i]-lambda*alpha ),3) );

    analyticDerivative = 2*lambda / (1+alpha*dqtdq ) * sum;
    if (Opt_params.print_lvl >= 2)
      oprintf_out("\tAnalytic derivative d(norm)/d(alpha) = %20.10lf\n", analyticDerivative);

    // Calculate new scaling alpha value.
    // Equation 20, Besalu and Bofill, Theor. Chem. Acc., 1999, 100:265-274
    alpha += 2*(trust * sqrt(dqtdq) - dqtdq) / analyticDerivative;
  }

<<<<<<< HEAD
  if ((iter > 0) && !Opt_params.simple_step_scaling)
    oprintf_out("\t------------------------------------------------\n");
=======
  apply_intrafragment_step_limit(dq);
  apply_efpfragment_step_limit(dq);

  //check_intrafragment_zero_angles(dq);
>>>>>>> fa278d54

  // Crude/old way to limit step size if restricted step algorithm failed.
  if (!converged)
    apply_intrafragment_step_limit(dq);

  if (Opt_params.print_lvl >= 3) {
    oprintf_out("\tFinal scaled step dq:\n");
    oprint_matrix_out(&dq, 1, dim);
  }

  // Save and print out RFO eigenvector(s) 
  p_Opt_data->set_rfo_eigenvector(dq);
  dqtdq = array_dot(dq, dq, dim);
  double rfo_dqnorm = sqrt( dqtdq );
  array_copy(dq, rfo_u, dim);
  array_normalize(rfo_u, dim);

  oprintf_out("\tNorm of target step-size %10.5lf\n", rfo_dqnorm);

 // get gradient and hessian in step direction
  rfo_g = -1 * array_dot(fq, rfo_u, dim);
  rfo_h = 0;
  for (i=0; i<dim; ++i)
    rfo_h += rfo_u[i] * array_dot(Hevects[i], rfo_u, dim);

  DE_projected = DE_rfo_energy(rfo_dqnorm, rfo_g, rfo_h);
  oprintf_out("\tProjected energy change by RFO approximation: %20.10lf\n", DE_projected);

  free_matrix(Hevects);
  free_array(h);
  free_matrix(RFO);
  free_matrix(SRFO);
  free_array(SRFOevals);

  std::vector<int> lin_angles = validate_angles(dq);
  if (!lin_angles.empty())
    throw(INTCO_EXCEPT("New linear angles", lin_angles));

/* Test step sizes
  double *x_before = g_geom_array();
  double **G = compute_G(true);
  double **G_inv = symm_matrix_inv(G, dim, 1);
  free_matrix(G);
  double *Gdq = init_array(dim);
  opt_matrix_mult(G_inv, 0, &dq, 1, &Gdq, 1, dim, dim, 1, 0);
  free_matrix(G_inv);
  double N = array_dot(dq, Gdq, dim);
  N = sqrt(N);
  free_array(Gdq);
  oprintf_out("Step-size in mass-weighted internal coordinates: %20.10lf\n", N);
*/

  for (f=0; f<fragments.size(); ++f) {
    if (fragments[f]->is_frozen() || Opt_params.freeze_intrafragment) {
      oprintf_out("\tDisplacements for frozen fragment %d skipped.\n", f+1);
      continue;
    }
    fragments[f]->displace(&(dq[g_coord_offset(f)]), &(fq[g_coord_offset(f)]), g_atom_offset(f));
  }

  // do displacements for interfragment coordinates
  for (int I=0; I<interfragments.size(); ++I) {
    if (interfragments[I]->is_frozen() || Opt_params.freeze_interfragment) {
      oprintf_out("\tDisplacements for frozen interfragment %d skipped.\n", I+1);
      continue;
    }
    interfragments[I]->orient_fragment( &(dq[g_interfragment_coord_offset(I)]),
                                        &(fq[g_interfragment_coord_offset(I)]) );
  }

  // fix rotation matrix for rotations in QCHEM EFP code
<<<<<<< HEAD
  for (int I=0; I<fb_fragments.size(); ++I)
    fb_fragments[I]->displace( I, &(dq[g_fb_fragment_coord_offset(I)]) );
=======
  for (int I=0; I<efp_fragments.size(); ++I)
    efp_fragments[I]->displace( I, &(dq[g_efp_fragment_intco_offset(I)]) );
>>>>>>> fa278d54

  if (!Opt_params.efp_fragments)
    symmetrize_geom(); // now symmetrize the geometry for next step

/* Test step sizes
  double *x_after = g_geom_array();
  double *masses = g_masses();

  double sum = 0.0;
  for (int i=0; i<g_natom(); ++i)
    for (int xyz=0; xyz<3; ++xyz)
      sum += (x_before[3*i+xyz] - x_after[3*i+xyz]) * (x_before[3*i+xyz] - x_after[3*i+xyz])
               * masses[i];

  sum = sqrt(sum);
  oprintf_out("Step-size in mass-weighted cartesian coordinates [bohr (amu)^1/2] : %20.10lf\n", sum);
  free_array(x_after);
  free_array(x_before);
  free_array(masses);
*/

  // save values in step data
  p_Opt_data->save_step_info(DE_projected, rfo_u, rfo_dqnorm, rfo_g, rfo_h);

  free_array(rfo_u);

  // Before quitting, make sure step is reasonable.  It should only be screwball if we are using the
  // "First Guess" after the back-transformation failed.
  double norm = sqrt(array_dot(dq, dq, dim));

  if (norm > 10 * trust) {
    throw(BAD_STEP_EXCEPT("Step is far too large.\n"));
  }

} // end take RFO step

}
<|MERGE_RESOLUTION|>--- conflicted
+++ resolved
@@ -79,29 +79,26 @@
   for (i=0; i<dim; ++i)
     RFO[i][dim]= RFO[dim][i] = -fq[i]; 
 
-<<<<<<< HEAD
   if (Opt_params.print_lvl >= 4) {
     oprintf_out("Original, unscaled RFO mat\n");
     oprint_matrix_out(RFO, dim+1, dim+1);
-=======
-  // Do intermediate normalization.  
-  // RFO paper says to scale eigenvector to make the last element equal to 1.
-  // During the course of an optimization some evects may appear that are bogus leads
-  // - the root following can avoid them. 
-
-  for (i=0; i<dim+1; ++i) {
-    tval = rfo_mat[i][dim];
-    if (fabs(tval) > Opt_params.rfo_normalization_min) {
-      for (j=0;j<dim+1;++j)
-      {
-        rfo_mat[i][j] /= rfo_mat[i][dim];
-      }
-    }
-  }
-  if (Opt_params.print_lvl >= 3) {
-    fprintf(outfile,"RFO eigenvectors (rows)\n");
-    print_matrix(outfile, rfo_mat, dim+1, dim+1);
->>>>>>> fa278d54
+  //// Do intermediate normalization.  
+  //// RFO paper says to scale eigenvector to make the last element equal to 1.
+  //// During the course of an optimization some evects may appear that are bogus leads
+  //// - the root following can avoid them. 
+
+  //for (i=0; i<dim+1; ++i) {
+  //  tval = rfo_mat[i][dim];
+  //  if (fabs(tval) > Opt_params.rfo_normalization_min) {
+  //    for (j=0;j<dim+1;++j)
+  //    {
+  //      rfo_mat[i][j] /= rfo_mat[i][dim];
+  //    }
+  //  }
+  //}
+  //if (Opt_params.print_lvl >= 3) {
+  //  fprintf(outfile,"RFO eigenvectors (rows)\n");
+  //  print_matrix(outfile, rfo_mat, dim+1, dim+1);
   }
 
   int rfo_root, f;     // root to follow
@@ -315,15 +312,11 @@
     alpha += 2*(trust * sqrt(dqtdq) - dqtdq) / analyticDerivative;
   }
 
-<<<<<<< HEAD
   if ((iter > 0) && !Opt_params.simple_step_scaling)
     oprintf_out("\t------------------------------------------------\n");
-=======
-  apply_intrafragment_step_limit(dq);
-  apply_efpfragment_step_limit(dq);
-
+  //apply_intrafragment_step_limit(dq);
+  //apply_efpfragment_step_limit(dq);
   //check_intrafragment_zero_angles(dq);
->>>>>>> fa278d54
 
   // Crude/old way to limit step size if restricted step algorithm failed.
   if (!converged)
@@ -395,13 +388,8 @@
   }
 
   // fix rotation matrix for rotations in QCHEM EFP code
-<<<<<<< HEAD
   for (int I=0; I<fb_fragments.size(); ++I)
     fb_fragments[I]->displace( I, &(dq[g_fb_fragment_coord_offset(I)]) );
-=======
-  for (int I=0; I<efp_fragments.size(); ++I)
-    efp_fragments[I]->displace( I, &(dq[g_efp_fragment_intco_offset(I)]) );
->>>>>>> fa278d54
 
   if (!Opt_params.efp_fragments)
     symmetrize_geom(); // now symmetrize the geometry for next step
