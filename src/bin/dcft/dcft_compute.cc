--- conflicted
+++ resolved
@@ -94,15 +94,10 @@
     if(!orbitalsDone_ || !cumulantDone_ || !densityConverged_)
         throw ConvergenceError<int>("DCFT", maxiter_, cumulant_threshold_, cumulant_convergence_, __FILE__, __LINE__);
 
-<<<<<<< HEAD
-    outfile->Printf( "\n\t*DCFT SCF Energy                                 = %20.15f\n", scf_energy_);
-    outfile->Printf(   "\t*DCFT Lambda Energy                              = %20.15f\n", lambda_energy_);
-    outfile->Printf(   "\t*DCFT Total Energy                               = %20.15f\n", new_total_energy_);
-=======
-    fprintf(outfile, "\n\t*%6s SCF Energy                                 = %20.15f\n", options_.get_str("DCFT_FUNCTIONAL").c_str(), scf_energy_);
-    fprintf(outfile,   "\t*%6s Lambda Energy                              = %20.15f\n", options_.get_str("DCFT_FUNCTIONAL").c_str(), lambda_energy_);
-    fprintf(outfile,   "\t*%6s Total Energy                               = %20.15f\n", options_.get_str("DCFT_FUNCTIONAL").c_str(), new_total_energy_);
->>>>>>> 6ce2acb8
+    outfile->Printf("\n\t*%6s SCF Energy                                 = %20.15f\n", options_.get_str("DCFT_FUNCTIONAL").c_str(), scf_energy_);
+    outfile->Printf("\t*%6s Lambda Energy                              = %20.15f\n", options_.get_str("DCFT_FUNCTIONAL").c_str(), lambda_energy_);
+    outfile->Printf("\t*%6s Total Energy                               = %20.15f\n", options_.get_str("DCFT_FUNCTIONAL").c_str(), new_total_energy_);
+
 
     Process::environment.globals["DCFT SCF ENERGY"]    = scf_energy_;
     Process::environment.globals["DCFT LAMBDA ENERGY"] = lambda_energy_;
@@ -115,8 +110,8 @@
             throw FeatureNotImplemented("DCFT three-particle energy correction", "Analytic gradients", __FILE__, __LINE__);
         // Compute the three-particle energy
         double three_particle_energy = compute_three_particle_energy();
-        fprintf(outfile,   "\t*DCFT Three-particle Energy                        = %20.15f\n", three_particle_energy);
-        fprintf(outfile,   "\t*DCFT Total Energy                                 = %20.15f\n", new_total_energy_ + three_particle_energy);
+        outfile->Printf("\t*DCFT Three-particle Energy                        = %20.15f\n", three_particle_energy);
+        outfile->Printf("\t*DCFT Total Energy                                 = %20.15f\n", new_total_energy_ + three_particle_energy);
         // Set global variables
         Process::environment.globals["DCFT THREE-PARTICLE ENERGY"] = three_particle_energy;
         Process::environment.globals["CURRENT ENERGY"]             = new_total_energy_ + three_particle_energy;
