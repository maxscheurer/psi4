--- conflicted
+++ resolved
@@ -1,12 +1,3 @@
-<<<<<<< HEAD
-from .optproc import *
-from .text import *
-from .basislist import *
-from .procutil import *
-from .util import *
-from .exceptions import *
-from .inpsight import *
-=======
 #
 # @BEGIN LICENSE
 #
@@ -34,9 +25,10 @@
 # @END LICENSE
 #
 
-from p4util.optproc import *
-from p4util.text import *
-from p4util.basislist import *
-from p4util.procutil import *
-from p4util.util import *
->>>>>>> 794b4971
+from .optproc import *
+from .text import *
+from .basislist import *
+from .procutil import *
+from .util import *
+from .exceptions import *
+from .inpsight import *